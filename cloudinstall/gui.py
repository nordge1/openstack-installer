--- conflicted
+++ resolved
@@ -364,22 +364,16 @@
     """ A single ui node representation
     """
     def __init__(self, service=None, open_dialog=None, juju_state=None,
-<<<<<<< HEAD
-                 service_info=None):
-=======
-                 charm_class=None):
->>>>>>> 1608779d
+                 charm_class=None, service_info=None):
         """
         Initialize Node
 
         :param service: charm service
         :param open_dialog: callable to show state change dialog
-        :param juju_state: current juju state object
-        :param service_info: info string for service
-        :param type: Service()
-        :param open_dialog: function to open a dialog to interact with service
         :param juju_state: current JujuState(), used for machine info
         :param charm_class: Charm subclass used to create this service
+        :param service_info: info string for service
+
         """
         self.open_dialog = open_dialog
 
@@ -577,15 +571,10 @@
                 service_infos.append("")
 
         a = sorted([(c.display_priority, c.charm_name,
-<<<<<<< HEAD
-                     Node(s, self.open_dialog, juju_state, info))
+                     Node(s, self.open_dialog, juju_state, c, info))
                     for (c, s, info)
                     in zip(charm_classes, deployed_services, service_infos)])
 
-=======
-                     Node(s, self.open_dialog, juju_state, c))
-                    for (c, s) in zip(charm_classes, deployed_services)])
->>>>>>> 1608779d
         nodes = [node for (_, _, node) in a]
 
         if self.target == self.controller_overlay:
