#
# jujugui.py - Juju GUI instructions
#
# Copyright 2014 Canonical, Ltd.
#
# This program is free software: you can redistribute it and/or modify
# it under the terms of the GNU Affero General Public License as
# published by the Free Software Foundation, either version 3 of the
# License, or (at your option) any later version.
#
# This program is distributed in the hope that it will be useful,
# but WITHOUT ANY WARRANTY; without even the implied warranty of
# MERCHANTABILITY or FITNESS FOR A PARTICULAR PURPOSE.  See the
# GNU Affero General Public License for more details.
#
# You should have received a copy of the GNU Affero General Public License
# along with this program.  If not, see <http://www.gnu.org/licenses/>.

from cloudinstall.charms import CharmBase


class CharmJujuGui(CharmBase):
    """ Juju gui directives """

    charm_name = 'juju-gui'
<<<<<<< HEAD
    display_name = 'Juju GUI'
=======
    display_name = 'Juju GUI'
    deploy_priority = 0         # deploy before all other charms

    def post_proc(self):
        self.client.set_config(self.charm_name,
                               {'password': self.openstack_password()})

__charm_class__ = CharmJujuGui
>>>>>>> f27b0c78
<|MERGE_RESOLUTION|>--- conflicted
+++ resolved
@@ -23,9 +23,6 @@
     """ Juju gui directives """
 
     charm_name = 'juju-gui'
-<<<<<<< HEAD
-    display_name = 'Juju GUI'
-=======
     display_name = 'Juju GUI'
     deploy_priority = 0         # deploy before all other charms
 
@@ -33,5 +30,4 @@
         self.client.set_config(self.charm_name,
                                {'password': self.openstack_password()})
 
-__charm_class__ = CharmJujuGui
->>>>>>> f27b0c78
+__charm_class__ = CharmJujuGui